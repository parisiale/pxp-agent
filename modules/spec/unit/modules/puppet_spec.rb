#!/usr/bin/env rspec

load File.join(File.dirname(__FILE__), "../", "../", "../", "pxp-module-puppet")

describe "pxp-module-puppet" do

  let(:default_input) {
    {"env" => [], "flags" => []}
  }

  let(:default_configuration) {
    {"puppet_bin" => "puppet"}
  }

  describe "last_run_result" do
    it "returns the basic structure with exitcode set" do
      expect(last_run_result(42)).to be == {"kind"             => "unknown",
                                            "time"             => "unknown",
                                            "transaction_uuid" => "unknown",
                                            "environment"      => "unknown",
                                            "status"           => "unknown",
                                            "exitcode"         => 42,
                                            "version"          => 1}
    end
  end

  describe "check_config_print" do
    it "returns the result of configprint" do
      cli_vec = ["puppet", "agent", "--configprint", "value"]
      expect(Puppet::Util::Execution).to receive(:execute).with(cli_vec).and_return("value\n")
      expect(check_config_print("value", default_configuration)).to be == "value"
    end
  end

  describe "running?" do
    it "returns true if the output from a run states that a run is in progress" do
      run_output = "Notice: Run of Puppet configuration client already in progress;" +
                   "skipping  (/opt/puppetlabs/puppet/cache/state/agent_catalog_run.lock exists)"
      expect(running?(run_output)).to be == true
    end

    it "returns false if the ouput from a run doesn't state that a run is in progress" do
      run_output = "Notice: Skipping run of Puppet configuration client;" +
                   "administratively disabled (Reason: 'reason not specified');\n" +
                   "Use 'puppet agent --enable' to re-enable."
      expect(running?(run_output)).to be == false
    end
  end

  describe "disabled?" do
    it "returns true if the output from a run states that puppet agent is disabled" do
      run_output = "Notice: Skipping run of Puppet configuration client;" +
                   "administratively disabled (Reason: 'reason not specified');\n" +
                   "Use 'puppet agent --enable' to re-enable."
      expect(disabled?(run_output)).to be == true
    end

    it "returns false if the output from a run doesn't state that puppet is disabled" do
      run_output = "Notice: Run of Puppet configuration client already in progress;" +
                   "skipping  (/opt/puppetlabs/puppet/cache/state/agent_catalog_run.lock exists)"
      expect(disabled?(run_output)).to be == false
    end
  end

  describe "make_environment_hash" do
    it "should correctly add the env entries" do
      input = default_input
      input["env"] = ["FOO=bar", "BAR=foo"]
      expect(make_environment_hash(input)).to be ==
        {"FOO" => "bar", "BAR" => "foo"}
    end
  end

  describe "make_command_array" do
    it "should correctly append the executable and action" do
      input = default_input
      expect(make_command_array(default_configuration, input)).to be ==
        ["puppet", "agent"]
    end

    it "should correctly append any flags" do
      input = default_input
      input["flags"] = ["--noop", "--verbose"]
      expect(make_command_array(default_configuration, input)).to be ==
        ["puppet", "agent", "--noop", "--verbose"]
    end
  end

  describe "make_error_result" do
    it "should set the exitcode, error_type and error_message" do
      expect(make_error_result(42, Errors::FailedToStart, "test error")).to be ==
          {"kind"             => "unknown",
           "time"             => "unknown",
           "transaction_uuid" => "unknown",
           "environment"      => "unknown",
           "status"           => "unknown",
           "error_type"       => "agent_failed_to_start",
           "error"            => "test error",
           "exitcode"         => 42,
           "version"          => 1}
    end
  end

  describe "get_result_from_report" do
    it "doesn't process the last_run_report if the file doens't exist" do
      allow(File).to receive(:exist?).and_return(false)
      allow_any_instance_of(Object).to receive(:check_config_print).and_return("/opt/puppetlabs/puppet/cache/state/last_run_report.yaml")
      expect(get_result_from_report(0, default_configuration, Time.now)).to be ==
          {"kind"             => "unknown",
           "time"             => "unknown",
           "transaction_uuid" => "unknown",
           "environment"      => "unknown",
           "status"           => "unknown",
           "error_type"       => "no_last_run_report",
           "error"            => "/opt/puppetlabs/puppet/cache/state/last_run_report.yaml doesn't exist",
           "exitcode"         => 0,
           "version"          => 1}
    end

    it "doesn't process the last_run_report if the file cant be loaded" do
      allow(File).to receive(:exist?).and_return(true)
      allow_any_instance_of(Object).to receive(:check_config_print).and_return("/opt/puppetlabs/puppet/cache/state/last_run_report.yaml")
      allow(YAML).to receive(:load_file).and_raise("error")
      expect(get_result_from_report(0, default_configuration, Time.now)).to be ==
          {"kind"             => "unknown",
           "time"             => "unknown",
           "transaction_uuid" => "unknown",
           "environment"      => "unknown",
           "status"           => "unknown",
           "error_type"       => "invalid_last_run_report",
           "error"            => "/opt/puppetlabs/puppet/cache/state/last_run_report.yaml could not be loaded: error",
           "exitcode"         => 0,
           "version"          => 1}
    end

    it "doesn't process the last_run_report if it hasn't been updated after the run was kicked" do
      start_time = Time.now
      run_time = Time.now - 10
      last_run_report = double(:last_run_report)

      allow(last_run_report).to receive(:kind).and_return("apply")
      allow(last_run_report).to receive(:time).and_return(run_time)
      allow(last_run_report).to receive(:transaction_uuid).and_return("ac59acbe-6a0f-49c9-8ece-f781a689fda9")
      allow(last_run_report).to receive(:environment).and_return("production")
      allow(last_run_report).to receive(:status).and_return("changed")

      allow(File).to receive(:exist?).and_return(true)
      allow_any_instance_of(Object).to receive(:check_config_print).and_return("/opt/puppetlabs/puppet/cache/state/last_run_report.yaml")
      allow(YAML).to receive(:load_file).and_return(last_run_report)

      expect(get_result_from_report(-1, default_configuration, start_time)).to be ==
          {"kind"             => "unknown",
           "time"             => "unknown",
           "transaction_uuid" => "unknown",
           "environment"      => "unknown",
           "status"           => "unknown",
           "error_type"       => "agent_exit_non_zero",
           "error"            => "Puppet agent exited with a non 0 exitcode",
           "exitcode"         => -1,
           "version"          => 1}
    end

    it "processes the last_run_report if it has been updated after the run was kicked" do
      start_time = Time.now
      run_time = Time.now + 10
      last_run_report = double(:last_run_report)

      allow(last_run_report).to receive(:kind).and_return("apply")
      allow(last_run_report).to receive(:time).and_return(run_time)
      allow(last_run_report).to receive(:transaction_uuid).and_return("ac59acbe-6a0f-49c9-8ece-f781a689fda9")
      allow(last_run_report).to receive(:environment).and_return("production")
      allow(last_run_report).to receive(:status).and_return("changed")

      allow(File).to receive(:exist?).and_return(true)
      allow_any_instance_of(Object).to receive(:check_config_print).and_return("/opt/puppetlabs/puppet/cache/state/last_run_report.yaml")
      allow(YAML).to receive(:load_file).and_return(last_run_report)

      expect(get_result_from_report(-1, default_configuration, start_time)).to be ==
          {"kind"             => "apply",
           "time"             => run_time,
           "transaction_uuid" => "ac59acbe-6a0f-49c9-8ece-f781a689fda9",
           "environment"      => "production",
           "status"           => "changed",
           "error_type"       => "agent_exit_non_zero",
           "error"            => "Puppet agent exited with a non 0 exitcode",
           "exitcode"         => -1,
           "version"          => 1}
    end

    it "correctly processes the last_run_report" do
      start_time = Time.now
      run_time = Time.now + 10
      last_run_report = double(:last_run_report)

      allow(last_run_report).to receive(:kind).and_return("apply")
      allow(last_run_report).to receive(:time).and_return(run_time)
      allow(last_run_report).to receive(:transaction_uuid).and_return("ac59acbe-6a0f-49c9-8ece-f781a689fda9")
      allow(last_run_report).to receive(:environment).and_return("production")
      allow(last_run_report).to receive(:status).and_return("changed")

      allow(File).to receive(:exist?).and_return(true)
      allow_any_instance_of(Object).to receive(:check_config_print).and_return("/opt/puppetlabs/puppet/cache/state/last_run_report.yaml")
      allow(YAML).to receive(:load_file).and_return(last_run_report)

      expect(get_result_from_report(0, default_configuration, start_time)).to be ==
          {"kind"             => "apply",
           "time"             => run_time,
           "transaction_uuid" => "ac59acbe-6a0f-49c9-8ece-f781a689fda9",
           "environment"      => "production",
           "status"           => "changed",
           "exitcode"         => 0,
           "version"          => 1}
    end
  end

  describe "start_run" do
    let(:runoutcome) {
      double(:runoutcome)
    }

    it "populates output when it terminated normally" do
      allow(Puppet::Util::Execution).to receive(:execute).and_return(runoutcome)
      allow(runoutcome).to receive(:exitstatus).and_return(0)
      expect_any_instance_of(Object).to receive(:get_result_from_report).with(0, default_configuration, anything)
      start_run(default_configuration, default_input)
    end

    it "populates output when it terminated with a non 0 code" do
      allow(Puppet::Util::Execution).to receive(:execute).and_return(runoutcome)
      allow(runoutcome).to receive(:exitstatus).and_return(1)
      expect_any_instance_of(Object).to receive(:get_result_from_report).with(1, default_configuration, anything)
      start_run(default_configuration, default_input)
    end

    it "populates output when it couldn't start" do
      allow(Puppet::Util::Execution).to receive(:execute).and_return(nil)
      expect_any_instance_of(Object).to receive(:make_error_result).with(-1, Errors::FailedToStart, anything)
      start_run(default_configuration, default_input)
    end

    it "populates the output if puppet is disabled" do
      allow(Puppet::Util::Execution).to receive(:execute).and_return(runoutcome)
      allow(runoutcome).to receive(:exitstatus).and_return(1)
      allow_any_instance_of(Object).to receive(:disabled?).and_return(true)
      expect_any_instance_of(Object).to receive(:make_error_result).with(1, Errors::Disabled, anything)
      start_run(default_configuration, default_input)
    end

    it "populates the output when puppet is alreaady running" do
      allow(Puppet::Util::Execution).to receive(:execute).and_return(runoutcome)
      allow(runoutcome).to receive(:exitstatus).and_return(1)
      allow_any_instance_of(Object).to receive(:disabled?).and_return(false)
      allow_any_instance_of(Object).to receive(:running?).and_return(true)
      expect_any_instance_of(Object).to receive(:make_error_result).with(1, Errors::AlreadyRunning, anything)
      start_run(default_configuration, default_input)
    end
  end

  describe "get_flag_name" do
    it "returns the flag name" do
      expect(get_flag_name("--spam")).to be == "spam"
    end

    it "returns the flag name in case it's negative" do
      expect(get_flag_name("--no-spam")).to be == "spam"
    end

    it "returns an empty string in case the flag has only a suffix" do
      expect(get_flag_name("--")).to be == ""
      expect(get_flag_name("--no-")).to be == ""
    end

    it "raises an error in case of invalid suffix" do
      expect do
        get_flag_name("-spam")
      end.to raise_error(RuntimeError, /Assertion error: we're here by mistake/)
    end

    it "raises an error in case the flag has no suffix" do
      expect do
        get_flag_name("eggs")
      end.to raise_error(RuntimeError, /Assertion error: we're here by mistake/)
    end
  end

  describe "action_metadata" do
    it "has the correct metadata" do
      expect(metadata).to be == {
        :description => "PXP Puppet module",
        :actions => [
          { :name        => "run",
            :description => "Start a Puppet run",
            :input       => {
              :type      => "object",
              :properties => {
                :env => {
                  :type => "array",
                },
                :flags => {
                  :type => "array",
                }
              },
              :required => [:env, :flags]
            },
            :results => {
              :type => "object",
              :properties => {
                :kind => {
                  :type => "string"
                },
                :time => {
                  :type => "string"
                },
                :transaction_uuid => {
                  :type => "string"
                },
                :environment => {
                  :type => "string"
                },
                :status => {
                  :type => "string"
                },
                :error_type => {
                  :type => "string"
                },
                :error => {
                  :type => "string"
                },
                :exitcode => {
                  :type => "number"
                },
                :version => {
                  :type => "number"
                }
              },
              :required => [:kind, :time, :transaction_uuid, :environment, :status,
                            :exitcode, :version]
            }
          }
        ],
        :configuration => {
          :type => "object",
          :properties => {
            :puppet_bin => {
              :type => "string"
            }
          }
        }
      }
    end
  end

  describe "action_run" do
    it "fails when invalid json is passed" do
      expect(action_run("{")["error"]).to be ==
          "Invalid json received on STDIN: {"
    end

    it "fails when the passed json data isn't a hash" do
      expect(action_run("[]")["error"]).to be ==
          "The json received on STDIN was not a hash: []"
    end

    it "fails when the passed json data doesn't contain the 'input' key" do
      expect(action_run("{\"input\": null}")["error"]).to be ==
          "The json received on STDIN did not contain a valid 'input' key: {\"input\"=>nil}"
    end

    it "fails when the flags of the passed json data are not all whitelisted" do
      input = {"config" => [],
               "params" => {"flags" => ["--prerun_command", "echo safe"]}}
      expect(run(input)["error"]).to be ==
          "The json received on STDIN included a non-permitted flag: --prerun_command"
    end

    it "populates flags with the correct defaults" do
      expected_input = {"env" => [],
                        "flags" => ["--onetime", "--no-daemonize", "--verbose"]}
      allow(File).to receive(:exist?).and_return(true)
      allow_any_instance_of(Object).to receive(:running?).and_return(false)
      allow_any_instance_of(Object).to receive(:disabled?).and_return(false)
      expect_any_instance_of(Object).to receive(:start_run).with(default_configuration,
                                                                 expected_input)
      action_run({"configuration" => default_configuration, "input" => default_input}.to_json)
    end

    it "does not allow changing settings of default flags" do
      input = {"config" => [],
               "params" => {"flags" => ["--daemonize"]}}
      expect(run(input)["error"]).to be ==
          "The json received on STDIN overrides a default setting with: --daemonize"
    end

    it "does not add flag defaults if they have been passed" do
<<<<<<< HEAD
      expected_input = {"env" => [],
                        "flags" => ["--squirrels", "--onetime", "--no-daemonize", "--verbose"]}
      passed_input = {"env" => [],
                      "flags" => ["--squirrels", "--onetime", "--no-daemonize"]}
=======
      expected_params = {"env" => [],
                         "flags" => ["--show_diff", "--onetime", "--no-daemonize", "--verbose"]}
      passed_params = {"env" => [],
                       "flags" => ["--show_diff", "--onetime", "--no-daemonize"]}
      allow(File).to receive(:exist?).and_return(true)
      allow_any_instance_of(Object).to receive(:running?).and_return(false)
      allow_any_instance_of(Object).to receive(:disabled?).and_return(false)
      expect_any_instance_of(Object).to receive(:start_run).with(default_config,
                                                                 expected_params)
      run({"config" => default_config, "params" => passed_params})
    end

    it "allows passing arguments of flags" do
      expected_params = {"env" => [],
                         "flags" => ["--environment", "/etc/puppetlabs/the_environment",
                                    "--onetime", "--no-daemonize", "--verbose"]}
      passed_params = {"env" => [],
                       "flags" => ["--environment", "/etc/puppetlabs/the_environment"]}
>>>>>>> 99fef744
      allow(File).to receive(:exist?).and_return(true)
      allow_any_instance_of(Object).to receive(:running?).and_return(false)
      allow_any_instance_of(Object).to receive(:disabled?).and_return(false)
      expect_any_instance_of(Object).to receive(:start_run).with(default_configuration,
                                                                 expected_input)
      action_run({"configuration" => default_configuration, "input" => passed_input}.to_json)
    end

    it "fails when puppet_bin doesn't exist" do
      allow(File).to receive(:exist?).and_return(false)
      expect(action_run({"configuration" => default_configuration, "input" => default_input}.to_json)["error"]).to be ==
          "Puppet executable 'puppet' does not exist"
    end

    it "starts the run" do
      allow(File).to receive(:exist?).and_return(true)
      allow_any_instance_of(Object).to receive(:running?).and_return(false)
      allow_any_instance_of(Object).to receive(:disabled?).and_return(false)
      expect_any_instance_of(Object).to receive(:start_run)
      action_run({"configuration" => default_configuration, "input" => default_input}.to_json)
    end
  end
end<|MERGE_RESOLUTION|>--- conflicted
+++ resolved
@@ -367,9 +367,10 @@
     end
 
     it "fails when the flags of the passed json data are not all whitelisted" do
-      input = {"config" => [],
-               "params" => {"flags" => ["--prerun_command", "echo safe"]}}
-      expect(run(input)["error"]).to be ==
+      passed_args = {"configuration" => default_configuration,
+                     "input" => {"env" => [],
+                                 "flags" => ["--prerun_command", "echo safe"]}}
+      expect(action_run(passed_args.to_json)["error"]).to be ==
           "The json received on STDIN included a non-permitted flag: --prerun_command"
     end
 
@@ -385,38 +386,18 @@
     end
 
     it "does not allow changing settings of default flags" do
-      input = {"config" => [],
-               "params" => {"flags" => ["--daemonize"]}}
-      expect(run(input)["error"]).to be ==
+      passed_args = {"configuration" => default_configuration,
+                     "input" => {"env" => [],
+                                 "flags" => ["--daemonize"]}}
+      expect(action_run(passed_args.to_json)["error"]).to be ==
           "The json received on STDIN overrides a default setting with: --daemonize"
     end
 
     it "does not add flag defaults if they have been passed" do
-<<<<<<< HEAD
       expected_input = {"env" => [],
-                        "flags" => ["--squirrels", "--onetime", "--no-daemonize", "--verbose"]}
+                        "flags" => ["--show_diff", "--onetime", "--no-daemonize", "--verbose"]}
       passed_input = {"env" => [],
-                      "flags" => ["--squirrels", "--onetime", "--no-daemonize"]}
-=======
-      expected_params = {"env" => [],
-                         "flags" => ["--show_diff", "--onetime", "--no-daemonize", "--verbose"]}
-      passed_params = {"env" => [],
-                       "flags" => ["--show_diff", "--onetime", "--no-daemonize"]}
-      allow(File).to receive(:exist?).and_return(true)
-      allow_any_instance_of(Object).to receive(:running?).and_return(false)
-      allow_any_instance_of(Object).to receive(:disabled?).and_return(false)
-      expect_any_instance_of(Object).to receive(:start_run).with(default_config,
-                                                                 expected_params)
-      run({"config" => default_config, "params" => passed_params})
-    end
-
-    it "allows passing arguments of flags" do
-      expected_params = {"env" => [],
-                         "flags" => ["--environment", "/etc/puppetlabs/the_environment",
-                                    "--onetime", "--no-daemonize", "--verbose"]}
-      passed_params = {"env" => [],
-                       "flags" => ["--environment", "/etc/puppetlabs/the_environment"]}
->>>>>>> 99fef744
+                      "flags" => ["--show_diff", "--onetime", "--no-daemonize"]}
       allow(File).to receive(:exist?).and_return(true)
       allow_any_instance_of(Object).to receive(:running?).and_return(false)
       allow_any_instance_of(Object).to receive(:disabled?).and_return(false)
@@ -425,6 +406,20 @@
       action_run({"configuration" => default_configuration, "input" => passed_input}.to_json)
     end
 
+    it "allows passing arguments of flags" do
+      expected_input = {"env" => [],
+                         "flags" => ["--environment", "/etc/puppetlabs/the_environment",
+                                    "--onetime", "--no-daemonize", "--verbose"]}
+      passed_input = {"env" => [],
+                      "flags" => ["--environment", "/etc/puppetlabs/the_environment"]}
+      allow(File).to receive(:exist?).and_return(true)
+      allow_any_instance_of(Object).to receive(:running?).and_return(false)
+      allow_any_instance_of(Object).to receive(:disabled?).and_return(false)
+      expect_any_instance_of(Object).to receive(:start_run).with(default_configuration,
+                                                                 expected_input)
+      action_run({"configuration" => default_configuration, "input" => passed_input}.to_json)
+    end
+
     it "fails when puppet_bin doesn't exist" do
       allow(File).to receive(:exist?).and_return(false)
       expect(action_run({"configuration" => default_configuration, "input" => default_input}.to_json)["error"]).to be ==
