#include <pxp-agent/configuration.hpp>

#include "version-inl.hpp"

#include <cpp-pcp-client/util/logging.hpp>
#include <cpp-pcp-client/connector/client_metadata.hpp>  // validate SSL certs
#include <cpp-pcp-client/connector/errors.hpp>

#include <leatherman/locale/locale.hpp>

#include <leatherman/file_util/file.hpp>

#include <leatherman/util/strings.hpp>

#include <leatherman/json_container/json_container.hpp>

#define LEATHERMAN_LOGGING_NAMESPACE "puppetlabs.pxp_agent.configuration"
#include <leatherman/logging/logging.hpp>

#include <boost/filesystem/operations.hpp>
#include <boost/filesystem/path.hpp>

#include <boost/nowide/iostream.hpp>

#ifdef _WIN32
    #include <leatherman/windows/system_error.hpp>
    #include <leatherman/windows/windows.hpp>
    #undef ERROR
    #include <boost/format.hpp>
    #include <Shlobj.h>
#endif

namespace PXPAgent {

namespace fs = boost::filesystem;
namespace lth_file = leatherman::file_util;
namespace lth_jc = leatherman::json_container;
namespace lth_log = leatherman::logging;
namespace lth_loc = leatherman::locale;
namespace lth_util = leatherman::util;

//
// Default values
//

#ifdef _WIN32
    namespace lth_w = leatherman::windows;
    static const fs::path DATA_DIR = []() {
        wchar_t szPath[MAX_PATH+1];
        if (FAILED(SHGetFolderPathW(NULL, CSIDL_COMMON_APPDATA, NULL, 0, szPath))) {
            throw Configuration::Error {
                (boost::format("failure getting Windows AppData directory: %1%")
                    % lth_w::system_error()).str() };
        }
        return fs::path(szPath) / "PuppetLabs" / "pxp-agent";
    }();

    static const fs::path DEFAULT_CONF_DIR { DATA_DIR / "etc" };
    const std::string DEFAULT_SPOOL_DIR { (DATA_DIR / "var" / "spool").string() };
    static const std::string DEFAULT_LOG_FILE {
        (DATA_DIR / "var" / "log" / "pxp-agent.log").string() };

    static const std::string DEFAULT_MODULES_DIR = []() {
        wchar_t szPath[MAX_PATH];
        if (GetModuleFileNameW(NULL, szPath, MAX_PATH) == 0) {
            throw Configuration::Error { "failed to retrive pxp-agent binary path" };
        }
        // Go up twice, assuming the subtree from Puppet Specs:
        //      C:\Program Files\Puppet Labs\Puppet\pxp-agent
        //          bin
        //              pxp-agent.exe
        //          modules
        //              pxp-module-puppet
        try {
            return (fs::path(szPath).parent_path().parent_path() / "modules").string();
        } catch (const std::exception& e) {
            throw Configuration::Error {
                (boost::format("failed to determine the modules directory path: %1%")
                    % e.what()).str() };
        }
    }();
#else
    static const fs::path DEFAULT_CONF_DIR { "/etc/puppetlabs/pxp-agent" };
    const std::string DEFAULT_SPOOL_DIR { "/opt/puppetlabs/pxp-agent/spool" };
    static const std::string DEFAULT_PID_FILE { "/var/run/puppetlabs/pxp-agent.pid" };
    static const std::string DEFAULT_LOG_FILE { "/var/log/puppetlabs/pxp-agent/pxp-agent.log" };
    static const std::string DEFAULT_MODULES_DIR { "/opt/puppetlabs/pxp-agent/modules" };
#endif

static const std::string DEFAULT_MODULES_CONF_DIR {
    (DEFAULT_CONF_DIR / "modules").string() };
static const std::string DEFAULT_CONFIG_FILE {
    (DEFAULT_CONF_DIR / "pxp-agent.conf").string() };

static const std::string AGENT_CLIENT_TYPE { "agent" };

//
// Public interface
//

void Configuration::initialize(
        std::function<int(std::vector<std::string>)> start_function) {
    // Ensure the state is reset (useful for testing)
    HW::Reset();
    HW::SetAppName("pxp-agent");
    HW::SetHelpBanner("Usage: pxp-agent [options]");
    HW::SetVersion(std::string { PXP_AGENT_VERSION } + "\n");
    valid_ = false;

    // Initialize boost filesystem's locale to a UTF-8 default.
    // Logging gets setup the same way via the default 2nd argument.
#if (!defined(__sun) && !defined(_AIX)) || !defined(__GNUC__)
    // Locale support in GCC on Solaris is busted, so skip it.
    fs::path::imbue(lth_loc::get_locale());
#endif

    setDefaultValues();

    HW::DefineAction("start",                       // action name
                     0,                             // arity
                     false,                         // chainable
                     "Start the agent (Default)",   // description
                     "Start the agent",             // help string
                     start_function);               // callback
}

HW::ParseResult parseArguments(const int argc, char* const argv[]) {
    // manipulate argc and v to make start the default action.
    // TODO(ploubser): Add ability to specify default action to HorseWhisperer
    int modified_argc = argc + 1;
    char* modified_argv[modified_argc];
    char action[] = "start";

    for (int i = 0; i < argc; i++) {
        modified_argv[i] = argv[i];
    }
    modified_argv[modified_argc - 1] = action;

    return HW::Parse(modified_argc, modified_argv);
}

HW::ParseResult Configuration::parseOptions(int argc, char *argv[]) {
    auto parse_result = parseArguments(argc, argv);

    if (parse_result == HW::ParseResult::FAILURE
        || parse_result == HW::ParseResult::INVALID_FLAG) {
        throw Configuration::Error { "An error occurred while parsing cli options"};
    }

    if (parse_result == HW::ParseResult::OK) {
        config_file_ = lth_file::tilde_expand(HW::GetFlag<std::string>("config-file"));
        if (!config_file_.empty()) {
            parseConfigFile();
        }
    }
    // No further processing or user interaction are required if
    // the parsing outcome is HW::ParseResult::HELP or VERSION

    return parse_result;
}

static void validateLogDirPath(const std::string& logfile) {
    auto logdir_path = fs::path(logfile).parent_path();

    if (fs::exists(logdir_path)) {
        if (!fs::is_directory(logdir_path)) {
            throw Configuration::Error {
                (boost::format("cannot write to the specified logfile; '%1%' is "
                               "not a directory") % logdir_path.string()).str() };
        }
    } else {
        throw Configuration::Error {
            (boost::format("cannot write to '%1%'; its parent directory does "
                           "not exist") % logfile).str() };
    }
}

void Configuration::setupLogging() {
    logfile_ = HW::GetFlag<std::string>("logfile");
    auto log_on_stdout = (logfile_ == "-");
    auto loglevel = HW::GetFlag<std::string>("loglevel");
    std::ostream *stream = nullptr;

    if (!log_on_stdout) {
        // We should log on file
        logfile_ = lth_file::tilde_expand(logfile_);

        // NOTE(ale): we must validate the logifle path since we set
        // up logging before calling validateAndNormalizeConfiguration
        validateLogDirPath(logfile_);

        logfile_fstream_.open(logfile_.c_str(), std::ios_base::app);
        stream = &logfile_fstream_;
    } else {
        stream = &boost::nowide::cout;
    }

#ifndef _WIN32
    if (!HW::GetFlag<bool>("foreground") && log_on_stdout) {
        // NOTE(ale): util/posix/daemonize.cc will ensure that the
        // daemon is not associated with any controlling terminal.
        // It will also redirect stdout to /dev/null, together
        // with the other standard files. Set log_level to none to
        // reduce useless overhead since logfile is set to stdout.
        loglevel = "none";
    }
#endif

    lth_log::log_level lvl = lth_log::log_level::none;
    try {
        // NOTE(ale): ignoring HorseWhisperer's vlevel ("-v" flag)
        const std::map<std::string, lth_log::log_level> option_to_log_level {
            { "none", lth_log::log_level::none },
            { "trace", lth_log::log_level::trace },
            { "debug", lth_log::log_level::debug },
            { "info", lth_log::log_level::info },
            { "warning", lth_log::log_level::warning },
            { "error", lth_log::log_level::error },
            { "fatal", lth_log::log_level::fatal }
        };
        lvl = option_to_log_level.at(loglevel);
    } catch (const std::out_of_range& e) {
        throw Configuration::Error { "invalid log level: '" + loglevel + "'" };
    }


    // Configure logging for pxp-agent
    lth_log::setup_logging(*stream);
    lth_log::set_level(lvl);
#ifdef DEV_LOG_COLOR
    // Enable colorozation anyway (development setting - it helps
    // debugging PXP message workflow, but it will add useless shell
    // control sequences to log entries on file)
    lth_log::set_colorization(true);
    bool force_colorization = true;
#else
    bool force_colorization = false;
#endif  // DEV_LOG_COLOR

    // Configure logging for cpp-pcp-client
    PCPClient::Util::setupLogging(*stream, force_colorization, loglevel);

    LOG_DEBUG("Logging configured");

    if (!log_on_stdout) {
        // Configure platform-specific things for file logging
        // NB: we do that after setting up lth_log in order to log in
        //     case of failure
        configure_platform_file_logging();
    }
}

void Configuration::validate() {
    validateAndNormalizeWebsocketSettings();
    validateAndNormalizeOtherSettings();
    valid_ = true;
}

const Configuration::Agent& Configuration::getAgentConfiguration() const {
    assert(valid_);
    agent_configuration_ = Configuration::Agent {
        HW::GetFlag<std::string>("modules-dir"),
        HW::GetFlag<std::string>("broker-ws-uri"),
        HW::GetFlag<std::string>("ssl-ca-cert"),
        HW::GetFlag<std::string>("ssl-cert"),
        HW::GetFlag<std::string>("ssl-key"),
        HW::GetFlag<std::string>("spool-dir"),
        HW::GetFlag<std::string>("modules-config-dir"),
        AGENT_CLIENT_TYPE,
        HW::GetFlag<int>("connection-timeout") * 1000};
    return agent_configuration_;
}

void Configuration::reopenLogfile() const {
    if (!logfile_.empty() && logfile_ != "-") {
        try {
            logfile_fstream_.close();
        } catch (const std::exception& e) {
            LOG_DEBUG("Failed to close logfile stream; already closed?");
        }
        try {
            logfile_fstream_.open(logfile_.c_str(), std::ios_base::app);
        } catch (const std::exception& e) {
            LOG_ERROR("Failed to open logfile stream");
        }
    }
}

//
// Private interface
//

Configuration::Configuration() : valid_ { false },
                                 defaults_ {},
                                 config_file_ { "" },
                                 agent_configuration_ {},
                                 logfile_ { "" },
                                 logfile_fstream_ {} {
    defineDefaultValues();
}

void Configuration::defineDefaultValues() {
    defaults_.insert(
        Option { "config-file",
                 Base_ptr { new Entry<std::string>(
                    "config-file",
                    "",
                    { "Config file, default: " + DEFAULT_CONFIG_FILE },
                    Types::String,
                    DEFAULT_CONFIG_FILE) } });

    defaults_.insert(
        Option { "broker-ws-uri",
                 Base_ptr { new Entry<std::string>(
                    "broker-ws-uri",
                    "",
                    "WebSocket URI of the PCP broker",
                    Types::String,
                    "") } });

    defaults_.insert(
        Option { "connection-timeout",
                 Base_ptr { new Entry<int>(
                    "connection-timeout",
                    "",
                    "Timeout (in seconds) for establishing a WebSocket "
                    "connection, default: 5",
                    Types::Integer,
                    5) } });

    defaults_.insert(
        Option { "ssl-ca-cert",
                 Base_ptr { new Entry<std::string>(
                    "ssl-ca-cert",
                    "",
                    "SSL CA certificate",
                    Types::String,
                    "") } });

    defaults_.insert(
        Option { "ssl-cert",
                 Base_ptr { new Entry<std::string>(
                    "ssl-cert",
                    "",
                    "pxp-agent SSL certificate",
                    Types::String,
                    "") } });

    defaults_.insert(
        Option { "ssl-key",
                 Base_ptr { new Entry<std::string>(
                    "ssl-key",
                    "",
                    "pxp-agent private SSL key",
                    Types::String,
                    "") } });

    defaults_.insert(
        Option { "logfile",
                 Base_ptr { new Entry<std::string>(
                    "logfile",
                    "",
                    { "Log file, default: " + DEFAULT_LOG_FILE },
                    Types::String,
                    DEFAULT_LOG_FILE) } });

    defaults_.insert(
        Option { "loglevel",
                 Base_ptr { new Entry<std::string>(
                    "loglevel",
                    "",
                    "Valid options are 'none', 'trace', 'debug', 'info',"
                    "'warning', 'error' and 'fatal'. Defaults to 'info'",
                    Types::String,
                    "info") } });

    defaults_.insert(
        Option { "modules-dir",
                 Base_ptr { new Entry<std::string>(
                    "modules-dir",
                    "",
                    { "Modules directory, default"
#ifdef _WIN32
                      " (relative to the pxp-agent.exe path)"
#endif
                      ": " + DEFAULT_MODULES_DIR },
                    Types::String,
                    DEFAULT_MODULES_DIR) } });

    defaults_.insert(
        Option { "modules-config-dir",
                 Base_ptr { new Entry<std::string>(
                    "modules-config-dir",
                    "",
                    { "Module config files directory, default: " +
                    DEFAULT_MODULES_CONF_DIR },
                    Types::String,
                    DEFAULT_MODULES_CONF_DIR) } });

    defaults_.insert(
        Option { "spool-dir",
                 Base_ptr { new Entry<std::string>(
                    "spool-dir",
                    "",
                    { "Spool action results directory, default: " +
                    DEFAULT_SPOOL_DIR },
                    Types::String,
                    DEFAULT_SPOOL_DIR) } });

    defaults_.insert(
        Option { "foreground",
                 Base_ptr { new Entry<bool>(
                    "foreground",
                    "",
                    "Don't daemonize, default: false",
                    Types::Bool,
                    false) } });

#ifndef _WIN32
    // NOTE(ale): we don't daemonize on Windows; we rely NSSM to start
    // the pxp-agent service and on CreateMutexA() to avoid multiple
    // pxp-agent instances at once
    defaults_.insert(
        Option { "pidfile",
                 Base_ptr { new Entry<std::string>(
                    "pidfile",
                    "",
                    { "PID file path, default: " + DEFAULT_PID_FILE },
                    Types::String,
                    DEFAULT_PID_FILE) } });
#endif
}

void Configuration::setDefaultValues() {
    for (auto opt_idx = defaults_.get<Option::ByInsertion>().begin();
         opt_idx != defaults_.get<Option::ByInsertion>().end();
         ++opt_idx) {
        std::string flag_names { opt_idx->ptr->name };

        if (!opt_idx->ptr->aliases.empty()) {
            flag_names += " " + opt_idx->ptr->aliases;
        }

        switch (opt_idx->ptr->type) {
            case Integer:
                {
                    Entry<int>* entry_ptr = (Entry<int>*) opt_idx->ptr.get();
                    HW::DefineGlobalFlag<int>(flag_names, entry_ptr->help,
                                              entry_ptr->value,
                                              [entry_ptr] (int v) {
                                                  entry_ptr->configured = true;
                                              });
                }
                break;
            case Bool:
                {
                    Entry<bool>* entry_ptr = (Entry<bool>*) opt_idx->ptr.get();
                    HW::DefineGlobalFlag<bool>(flag_names, entry_ptr->help,
                                               entry_ptr->value,
                                               [entry_ptr] (bool v) {
                                                   entry_ptr->configured = true;
                                               });
                }
                break;
            case Double:
                {
                    Entry<double>* entry_ptr = (Entry<double>*) opt_idx->ptr.get();
                    HW::DefineGlobalFlag<double>(flag_names, entry_ptr->help,
                                                 entry_ptr->value,
                                                 [entry_ptr] (double v) {
                                                     entry_ptr->configured = true;
                                                 });
                }
                break;
            default:
                {
                    Entry<std::string>* entry_ptr = (Entry<std::string>*) opt_idx->ptr.get();
                    HW::DefineGlobalFlag<std::string>(flag_names, entry_ptr->help,
                                                      entry_ptr->value,
                                                      [entry_ptr] (std::string v) {
                                                          entry_ptr->configured = true;
                                                      });
                }
        }
    }
}

void Configuration::parseConfigFile() {
    lth_jc::JsonContainer config_json;

    if (!lth_file::file_readable(config_file_)) {
      return;
    }

    try {
        config_json = lth_jc::JsonContainer(lth_file::read(config_file_));
    } catch (lth_jc::data_parse_error& e) {
        throw Configuration::Error { "cannot parse config file; invalid JSON" };
    }

    if (config_json.type() != lth_jc::DataType::Object) {
        throw Configuration::Error { "invalid config file content; not a "
                                     "JSON object" };
    }

    for (const auto& key : config_json.keys()) {
        const auto& opt_idx = defaults_.get<Option::ByName>().find(key);

        if (opt_idx != defaults_.get<Option::ByName>().end()) {
            if (opt_idx->ptr->configured) {
                continue;
            }

            switch (opt_idx->ptr->type) {
                case Integer:
                    if (config_json.type(key) == lth_jc::DataType::Int) {
                        HW::SetFlag<int>(key, config_json.get<int>(key));
                    } else {
                        std::string err { "field '" + key + "' must be of "
                                          "type Integer" };
                        throw Configuration::Error { err };
                    }
                    break;
                case Bool:
                    if (config_json.type(key) == lth_jc::DataType::Bool) {
                        HW::SetFlag<bool>(key, config_json.get<bool>(key));
                    } else {
                        std::string err { "field '" + key + "' must be of "
                                          "type Bool" };
                        throw Configuration::Error { err };
                    }
                    break;
                case Double:
                    if (config_json.type(key) == lth_jc::DataType::Double) {
                        HW::SetFlag<double>(key, config_json.get<double>(key));
                    } else {
                        std::string err { "field '" + key + "' must be of "
                                          "type Double" };
                        throw Configuration::Error { err };
                    }
                    break;
                default:
                    if (config_json.type(key) == lth_jc::DataType::String) {
                        auto val = config_json.get<std::string>(key);
                        HW::SetFlag<std::string>(key, val);
                    } else {
                        std::string err { "field '" + key + "' must be of "
                                          "type String" };
                        throw Configuration::Error { err };
                    }
            }
        } else {
            std::string err { "field '" + key + "' is not a valid "
                              "configuration variable" };
            throw Configuration::Error { err };
        }
    }
}

void Configuration::validateAndNormalizeWebsocketSettings() {
    if (HW::GetFlag<std::string>("broker-ws-uri").empty()) {
        throw Configuration::Error { "broker-ws-uri value must be defined" };
    } else if (HW::GetFlag<std::string>("broker-ws-uri").find("wss://") != 0) {
        throw Configuration::Error { "broker-ws-uri value must start with wss://" };
    }

    auto ca = HW::GetFlag<std::string>("ssl-ca-cert");
    auto cert = HW::GetFlag<std::string>("ssl-cert");
    auto key = HW::GetFlag<std::string>("ssl-key");

    if (ca.empty()) {
        throw Configuration::Error { "ssl-ca-cert value must be defined" };
    } else {
        ca = lth_file::tilde_expand(ca);
        if (!fs::exists(ca)) {
            throw Configuration::Error {
                (boost::format("ssl-ca-cert file '%1%' not found") % ca).str() };
        } else if (!lth_file::file_readable(ca)) {
            throw Configuration::Error {
                (boost::format("ssl-ca-cert file '%1%' not readable") % ca).str() };
        }
    }

    if (cert.empty()) {
        throw Configuration::Error { "ssl-cert value must be defined" };
    } else {
        cert = lth_file::tilde_expand(cert);
        if (!fs::exists(cert)) {
            throw Configuration::Error {
                (boost::format("ssl-cert file '%1%' not found") % cert).str() };
        } else if (!lth_file::file_readable(cert)) {
            throw Configuration::Error {
                (boost::format("ssl-cert file '%1%' not readable") % cert).str() };
        }
    }

    if (key.empty()) {
        throw Configuration::Error { "ssl-key value must be defined" };
    } else {
        key = lth_file::tilde_expand(key);
        if (!fs::exists(key)) {
            throw Configuration::Error {
                (boost::format("ssl-key file '%1%' not found") % key).str() };
        } else if (!lth_file::file_readable(key)) {
            throw Configuration::Error {
                (boost::format("ssl-key file '%1%' not readable") % key).str() };
        }
    }

    try {
        PCPClient::getCommonNameFromCert(cert);
        PCPClient::validatePrivateKeyCertPair(key, cert);
    } catch (const PCPClient::connection_config_error& e) {
        throw Configuration::Error { e.what() };
    }

    HW::SetFlag<std::string>("ssl-ca-cert", ca);
    HW::SetFlag<std::string>("ssl-cert", cert);
    HW::SetFlag<std::string>("ssl-key", key);
}

<<<<<<< HEAD
void Configuration::validateAndNormalizeOtherSettings() {
    if (HW::GetFlag<std::string>("spool-dir").empty()) {
        // Unexpected, since we have a default value for spool-dir
        throw Configuration::Error { "spool-dir must be defined" };
    } else {
        auto spool_dir_path = fs::path {
            lth_file::tilde_expand(HW::GetFlag<std::string>("spool-dir")) };

        if (!fs::exists(spool_dir_path)) {
            throw Configuration::Error { "spool-dir does not exists" };
        } else if (!fs::is_directory(spool_dir_path)) {
            throw Configuration::Error { "--spool-dir '"
                + spool_dir_path.string() + "' is not a directory" };
=======
void Configuration::validateAndNormalizeConfiguration() {
    // Normalize
    std::vector<std::string> options { "modules-dir", "modules-config-dir",
                                       "spool-dir" };

    for (const auto& option : options) {
        auto val = HW::GetFlag<std::string>(option);

        if (val.empty()) {
            continue;
>>>>>>> 26517b35
        }

        fs::path val_path { lth_file::tilde_expand(val) };

        if (!fs::exists(val_path)) {
            throw Configuration::Error { option + " '" + val_path.string()
                + "'' does not exist" };
        } else if (!fs::is_directory(val_path)) {
            throw Configuration::Error { option + " '" + val_path.string()
                + "' is not a directory" };
        }

        HW::SetFlag<std::string>(option, val_path.string());
    }

    // Ensure spool-dir is defined and we can write in it
    const auto spool_dir = HW::GetFlag<std::string>("spool-dir");

    if (spool_dir.empty()) {
        throw Configuration::Error { "spool-dir must be defined" };
    }

    fs::path spool_dir_path { spool_dir };
    fs::path tmp_path;

    do {
        tmp_path = spool_dir_path / lth_util::get_UUID();
    } while (fs::exists(tmp_path));

    bool is_writable { false };
    try {
        if (fs::create_directories(tmp_path)) {
            is_writable = true;
            fs::remove_all(tmp_path);
        }
    } catch (const std::exception& e) {
        LOG_DEBUG("Failed to create the test dir in spool path during"
                  "configuration validation: %1%", e.what());
    }

    if (!is_writable) {
        throw Configuration::Error { "--spool-dir '"
            + spool_dir_path.string() + "' is not writable" };
    }

#ifndef _WIN32
    if (!HW::GetFlag<bool>("foreground")) {
        auto pid_file = lth_file::tilde_expand(HW::GetFlag<std::string>("pidfile"));
        if (fs::exists(pid_file) && !(fs::is_regular_file(pid_file))) {
            throw Configuration::Error { "the PID file '" + pid_file
                                         + "' is not a regular file" };
        }

        auto pid_dir = fs::path(pid_file).parent_path().string();
        if (fs::exists(pid_dir)) {
            if (!fs::is_directory(pid_dir)) {
                throw Configuration::Error { "the PID directory '" + pid_dir
                                             + "' is not a directory" };
            }
        } else {
            throw Configuration::Error { "the PID directory '" + pid_dir + "' "
                                         "does not exist; cannot create PID file" };
        }

        HW::SetFlag<std::string>("pidfile", pid_file);
    }
#endif
}

}  // namespace PXPAgent<|MERGE_RESOLUTION|>--- conflicted
+++ resolved
@@ -619,22 +619,7 @@
     HW::SetFlag<std::string>("ssl-key", key);
 }
 
-<<<<<<< HEAD
 void Configuration::validateAndNormalizeOtherSettings() {
-    if (HW::GetFlag<std::string>("spool-dir").empty()) {
-        // Unexpected, since we have a default value for spool-dir
-        throw Configuration::Error { "spool-dir must be defined" };
-    } else {
-        auto spool_dir_path = fs::path {
-            lth_file::tilde_expand(HW::GetFlag<std::string>("spool-dir")) };
-
-        if (!fs::exists(spool_dir_path)) {
-            throw Configuration::Error { "spool-dir does not exists" };
-        } else if (!fs::is_directory(spool_dir_path)) {
-            throw Configuration::Error { "--spool-dir '"
-                + spool_dir_path.string() + "' is not a directory" };
-=======
-void Configuration::validateAndNormalizeConfiguration() {
     // Normalize
     std::vector<std::string> options { "modules-dir", "modules-config-dir",
                                        "spool-dir" };
@@ -644,7 +629,6 @@
 
         if (val.empty()) {
             continue;
->>>>>>> 26517b35
         }
 
         fs::path val_path { lth_file::tilde_expand(val) };
